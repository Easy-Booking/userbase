/// <reference types="Cypress" />

describe('Configure the env', function () {
  let info = {}
  let infoExistingUser = {}
  beforeEach(() => {
<<<<<<< HEAD
    cy.visit('./cypress/integration/index.html', {
      onLoad: (contentWindow) => {
        if (contentWindow.userbase) {
          userbase = contentWindow.userbase
        }
      }
=======
    cy.visit('./cypress/integration/index.html').then((win) => {
      expect(win).to.have.property('userbase')
>>>>>>> 72a056ef
    })
    cy.getLoginInfo().then((loginInfo) => {
      info = loginInfo
    })
    cy.getLoginInfo(true).then((loginInfo) => {
      infoExistingUser = loginInfo
    })
  })
<<<<<<< HEAD
  it('Check all the endpoints exists', function () {
    expect(userbase)
    expect(userbase).to.respondTo('signIn')
    expect(userbase).to.respondTo('signUp')
    expect(userbase).to.respondTo('signInWithSession')
    expect(userbase).to.respondTo('signOut')
    expect(userbase).to.respondTo('openDatabase')
    expect(userbase).to.respondTo('insert')
    expect(userbase).to.respondTo('update')
    expect(userbase).to.respondTo('delete')
    expect(userbase).to.respondTo('transaction')
=======

  it('Check all the endpoints exists', function () {
    cy.window().then(({ userbase }) => {
      expect(userbase)
      expect(userbase).to.respondTo('signIn')
      expect(userbase).to.respondTo('signUp')
      expect(userbase).to.respondTo('signInWithSession')
      expect(userbase).to.respondTo('signOut')
      expect(userbase).to.respondTo('openDatabase')
      expect(userbase).to.respondTo('insert')
      expect(userbase).to.respondTo('update')
      expect(userbase).to.respondTo('delete')
      expect(userbase).to.respondTo('transaction')
    })
>>>>>>> 72a056ef
  })

  it('Signup/Logout/Signin a new user', function () {
    cy.window().then(({ userbase }) => {
      userbase.configure({ appId: info.appId, endpoint: info.endpoint })
      return userbase.signUp(info.username, info.password).then((user) => {
        cy.log(user)
        expect(user.username, 'user.username').to.exists
        expect(user.username, 'user.username to be the one signed up').to.equal(info.username)
        expect(user.key, 'user has to be signed in').not.to.be.empty
        const currentSession = JSON.parse(localStorage.getItem('userbaseCurrentSession'))
        cy.log('session current user', localStorage.getItem('userbaseCurrentSession'))
        expect(currentSession.signedIn, 'signedIn should be true').to.be.true
        expect(currentSession.sessionId, 'sessionId should exists').to.be.not.null
        expect(currentSession.creationDate, 'creationDate should exists').to.be.not.null
        let creationTime = new Date(currentSession.creationDate)
        let now = new Date()
        expect(now >= creationTime, 'creationDate should be in the past').to.be.true

        return userbase.signOut().then(() => {
          const loggedOutSession = JSON.parse(localStorage.getItem('userbaseCurrentSession'))
          cy.log(loggedOutSession)

          expect(loggedOutSession.signedIn, 'session should have signedIn set to false').to.be.false
          expect(loggedOutSession.username, 'username should be the same after signout').to.equal(info.username)

          cy.clearLocalStorage()
          return userbase.signIn(info.username, info.password).then((user) => {
            cy.log('user', user)
            expect(user.username, 'login should set the username').to.equal(info.username)
            expect(user.key).to.be.not.null
          })
        })
      })
    })
  })
<<<<<<< HEAD

  it('Sign in', function () {
    // use the standard appId, already created
    userbase.configure({ appId: info.appId })
    // user has to be already signed up to login
    userbase.signIn(info.username, info.password)
    // Simulate user input of the seed
    const seedStub = () => {
      return info.seed
    }
    cy.window().then((win) => {
      cy.stub(win, 'prompt', seedStub).as('seedStubNotNull')
      cy.get('@seedStubNotNull').should('be.calledOnce').then(() => {
        const currentSession = JSON.parse(localStorage.getItem('userbaseCurrentSession'))
        expect(currentSession.username)
        .to.be.equal(sess.username)
        expect(currentSession.signedIn)
        .to.be.true
        expect(currentSession.sessionId)
        .not.to.be.empty
        .and.to.be.string()
      })
    })
  })
=======
  it('Login without configure', function () {
    cy.window().then(({ userbase }) => {
      return userbase.signIn(infoExistingUser.username, infoExistingUser.password).then((user) => {
        cy.log('user', user)
      }).catch((err) => {
        cy.log(err)
        expect(err.name).to.equal('AppIdNotSet')
        expect(err.status).to.equal(400)
      })
    })
  })
  it.only('Login', function () {
    cy.window().then(({ userbase }) => {
      userbase.configure({ appId: infoExistingUser.appId, endpoint: infoExistingUser.endpoint })
      return userbase.signIn(infoExistingUser.username, infoExistingUser.password)
      .then((user) => {
        cy.log('user', user)
      })
    })
  })
>>>>>>> 72a056ef
})<|MERGE_RESOLUTION|>--- conflicted
+++ resolved
@@ -4,17 +4,8 @@
   let info = {}
   let infoExistingUser = {}
   beforeEach(() => {
-<<<<<<< HEAD
-    cy.visit('./cypress/integration/index.html', {
-      onLoad: (contentWindow) => {
-        if (contentWindow.userbase) {
-          userbase = contentWindow.userbase
-        }
-      }
-=======
     cy.visit('./cypress/integration/index.html').then((win) => {
       expect(win).to.have.property('userbase')
->>>>>>> 72a056ef
     })
     cy.getLoginInfo().then((loginInfo) => {
       info = loginInfo
@@ -23,19 +14,6 @@
       infoExistingUser = loginInfo
     })
   })
-<<<<<<< HEAD
-  it('Check all the endpoints exists', function () {
-    expect(userbase)
-    expect(userbase).to.respondTo('signIn')
-    expect(userbase).to.respondTo('signUp')
-    expect(userbase).to.respondTo('signInWithSession')
-    expect(userbase).to.respondTo('signOut')
-    expect(userbase).to.respondTo('openDatabase')
-    expect(userbase).to.respondTo('insert')
-    expect(userbase).to.respondTo('update')
-    expect(userbase).to.respondTo('delete')
-    expect(userbase).to.respondTo('transaction')
-=======
 
   it('Check all the endpoints exists', function () {
     cy.window().then(({ userbase }) => {
@@ -50,7 +28,6 @@
       expect(userbase).to.respondTo('delete')
       expect(userbase).to.respondTo('transaction')
     })
->>>>>>> 72a056ef
   })
 
   it('Signup/Logout/Signin a new user', function () {
@@ -87,32 +64,6 @@
       })
     })
   })
-<<<<<<< HEAD
-
-  it('Sign in', function () {
-    // use the standard appId, already created
-    userbase.configure({ appId: info.appId })
-    // user has to be already signed up to login
-    userbase.signIn(info.username, info.password)
-    // Simulate user input of the seed
-    const seedStub = () => {
-      return info.seed
-    }
-    cy.window().then((win) => {
-      cy.stub(win, 'prompt', seedStub).as('seedStubNotNull')
-      cy.get('@seedStubNotNull').should('be.calledOnce').then(() => {
-        const currentSession = JSON.parse(localStorage.getItem('userbaseCurrentSession'))
-        expect(currentSession.username)
-        .to.be.equal(sess.username)
-        expect(currentSession.signedIn)
-        .to.be.true
-        expect(currentSession.sessionId)
-        .not.to.be.empty
-        .and.to.be.string()
-      })
-    })
-  })
-=======
   it('Login without configure', function () {
     cy.window().then(({ userbase }) => {
       return userbase.signIn(infoExistingUser.username, infoExistingUser.password).then((user) => {
@@ -133,5 +84,4 @@
       })
     })
   })
->>>>>>> 72a056ef
 })