--- conflicted
+++ resolved
@@ -25,13 +25,8 @@
 
 const signIn = async (username, password) => {
   try {
-<<<<<<< HEAD
-    const user = await userbase.signIn(username, password)
-    return user
-=======
     const result = await userbase.signIn(username, password)
     return result
->>>>>>> 72a056ef
   } catch (e) {
     return _errorHandler(e, 'sign in')
   }
