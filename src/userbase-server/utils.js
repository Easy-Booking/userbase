// source: https://github.com/manishsaraan/email-validator
const EMAIL_REGEX = /^[-!#$%&'*+\/0-9=?A-Z^_a-z`{|}~](\.?[-!#$%&'*+\/0-9=?A-Z^_a-z`{|}~])*@[a-zA-Z0-9](-*\.?[a-zA-Z0-9])*\.[a-zA-Z](-?[a-zA-Z0-9])+$/
export const validateEmail = (email) => {
  if (!email) return false

  if (email.length > 254) return false

  const valid = EMAIL_REGEX.test(email)
  if (!valid) return false

  // Further checking of some things regex can't handle
  const parts = email.split('@')
  if (parts[0].length > 64) return false

  const domainParts = parts[1].split('.')
  if (domainParts.some(part => part.length > 63)) return false

  return true
}

<<<<<<< HEAD
export const sizeOfDdbItem = (item) => {
  let bytes = 0

  for (let attribute in item) {
    if (!item.hasOwnProperty(attribute)) continue

    bytes += attribute.length

    const value = item[attribute]

    switch (typeof value) {
      case 'string':
        bytes += value.length // The size of a string is(length of attribute name) + (number of UTF - 8 - encoded bytes).
        break
      case 'number':
        bytes += Math.ceil((value.toString().length / 2)) + 1 // Numbers are variable length, with up to 38 significant digits.Leading and trailing zeroes are trimmed.The size of a number is approximately(length of attribute name) + (1 byte per two significant digits) + (1 byte).
        break
      case 'boolean':
        bytes += 1 // The size of a null attribute or a Boolean attribute is(length of attribute name) + (1 byte).
        break
      default:
        if (value.type === 'Buffer') {
          bytes += value.data.length // The size of a binary attribute is (length of attribute name) + (number of raw bytes).
        }
    }
  }

  return bytes
=======
// matches stringToArrayBuffer from userbase-js/Crypto/utils
// https://developers.google.com/web/updates/2012/06/How-to-convert-ArrayBuffer-to-and-from-String
export const stringToArrayBuffer = (str) => {
  let buf = new ArrayBuffer(str.length * 2) // 2 bytes for each char
  let bufView = new Uint16Array(buf)
  for (let i = 0, strLen = str.length; i < strLen; i++) {
    bufView[i] = str.charCodeAt(i)
  }
  return new Uint16Array(buf)
>>>>>>> c96eedee
}<|MERGE_RESOLUTION|>--- conflicted
+++ resolved
@@ -18,7 +18,6 @@
   return true
 }
 
-<<<<<<< HEAD
 export const sizeOfDdbItem = (item) => {
   let bytes = 0
 
@@ -47,7 +46,8 @@
   }
 
   return bytes
-=======
+}
+
 // matches stringToArrayBuffer from userbase-js/Crypto/utils
 // https://developers.google.com/web/updates/2012/06/How-to-convert-ArrayBuffer-to-and-from-String
 export const stringToArrayBuffer = (str) => {
@@ -57,5 +57,4 @@
     bufView[i] = str.charCodeAt(i)
   }
   return new Uint16Array(buf)
->>>>>>> c96eedee
 }